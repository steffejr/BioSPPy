# -*- coding: utf-8 -*-
"""
biosppy.signals.ecg
-------------------

This module provides methods to process Electrocardiographic (ECG) signals.
Implemented code assumes a single-channel Lead I like ECG signal.

:copyright: (c) 2015-2018 by Instituto de Telecomunicacoes
:license: BSD 3-clause, see LICENSE for more details.

"""

# Imports
# compat
from __future__ import absolute_import, division, print_function
from six.moves import range, zip

# 3rd party
import math
import numpy as np
import scipy.signal as ss
<<<<<<< HEAD
import matplotlib.pyplot as plt
=======
from scipy import stats, integrate, signal
>>>>>>> 3d255d84

# local
from . import tools as st
from .. import plotting, utils
from scipy.signal import argrelextrema


def ecg(signal=None, sampling_rate=1000., show=True):
    """Process a raw ECG signal and extract relevant signal features using
    default parameters.

    Parameters
    ----------
    signal : array
        Raw ECG signal.
    sampling_rate : int, float, optional
        Sampling frequency (Hz).
    show : bool, optional
        If True, show a summary plot.

    Returns
    -------
    ts : array
        Signal time axis reference (seconds).
    filtered : array
        Filtered ECG signal.
    rpeaks : array
        R-peak location indices.
    templates_ts : array
        Templates time axis reference (seconds).
    templates : array
        Extracted heartbeat templates.
    heart_rate_ts : array
        Heart rate time axis reference (seconds).
    heart_rate : array
        Instantaneous heart rate (bpm).

    """

    # check inputs
    if signal is None:
        raise TypeError("Please specify an input signal.")

    # ensure numpy
    signal = np.array(signal)

    sampling_rate = float(sampling_rate)

    # filter signal
    order = int(0.3 * sampling_rate)
    filtered, _, _ = st.filter_signal(signal=signal,
                                      ftype='FIR',
                                      band='bandpass',
                                      order=order,
                                      frequency=[3, 45],
                                      sampling_rate=sampling_rate)

    # segment
    rpeaks, = hamilton_segmenter(signal=filtered, sampling_rate=sampling_rate)

    # correct R-peak locations
    rpeaks, = correct_rpeaks(signal=filtered,
                             rpeaks=rpeaks,
                             sampling_rate=sampling_rate,
                             tol=0.05)

    # extract templates
    templates, rpeaks = extract_heartbeats(signal=filtered,
                                           rpeaks=rpeaks,
                                           sampling_rate=sampling_rate,
                                           before=0.2,
                                           after=0.4)

    # compute heart rate
    hr_idx, hr = st.get_heart_rate(beats=rpeaks,
                                   sampling_rate=sampling_rate,
                                   smooth=True,
                                   size=3)

    # get time vectors
    length = len(signal)
    T = (length - 1) / sampling_rate
    ts = np.linspace(0, T, length, endpoint=True)
    ts_hr = ts[hr_idx]
    ts_tmpl = np.linspace(-0.2, 0.4, templates.shape[1], endpoint=False)

    # plot
    if show:
        plotting.plot_ecg(ts=ts,
                          raw=signal,
                          filtered=filtered,
                          rpeaks=rpeaks,
                          templates_ts=ts_tmpl,
                          templates=templates,
                          heart_rate_ts=ts_hr,
                          heart_rate=hr,
                          path=None,
                          show=True)

    # output
    args = (ts, filtered, rpeaks, ts_tmpl, templates, ts_hr, hr)
    names = ('ts', 'filtered', 'rpeaks', 'templates_ts', 'templates',
             'heart_rate_ts', 'heart_rate')

    return utils.ReturnTuple(args, names)


def _extract_heartbeats(signal=None, rpeaks=None, before=200, after=400):
    """Extract heartbeat templates from an ECG signal, given a list of
    R-peak locations.

    Parameters
    ----------
    signal : array
        Input ECG signal.
    rpeaks : array
        R-peak location indices.
    before : int, optional
        Number of samples to include before the R peak.
    after : int, optional
        Number of samples to include after the R peak.

    Returns
    -------
    templates : array
        Extracted heartbeat templates.
    rpeaks : array
        Corresponding R-peak location indices of the extracted heartbeat
        templates.

    """

    R = np.sort(rpeaks)
    length = len(signal)
    templates = []
    newR = []

    for r in R:
        a = r - before
        if a < 0:
            continue
        b = r + after
        if b > length:
            break
        templates.append(signal[a:b])
        newR.append(r)

    templates = np.array(templates)
    newR = np.array(newR, dtype='int')

    return templates, newR


def extract_heartbeats(signal=None, rpeaks=None, sampling_rate=1000.,
                       before=0.2, after=0.4):
    """Extract heartbeat templates from an ECG signal, given a list of
    R-peak locations.

    Parameters
    ----------
    signal : array
        Input ECG signal.
    rpeaks : array
        R-peak location indices.
    sampling_rate : int, float, optional
        Sampling frequency (Hz).
    before : float, optional
        Window size to include before the R peak (seconds).
    after : int, optional
        Window size to include after the R peak (seconds).

    Returns
    -------
    templates : array
        Extracted heartbeat templates.
    rpeaks : array
        Corresponding R-peak location indices of the extracted heartbeat
        templates.

    """

    # check inputs
    if signal is None:
        raise TypeError("Please specify an input signal.")

    if rpeaks is None:
        raise TypeError("Please specify the input R-peak locations.")

    if before < 0:
        raise ValueError("Please specify a non-negative 'before' value.")
    if after < 0:
        raise ValueError("Please specify a non-negative 'after' value.")

    # convert delimiters to samples
    before = int(before * sampling_rate)
    after = int(after * sampling_rate)

    # get heartbeats
    templates, newR = _extract_heartbeats(signal=signal,
                                          rpeaks=rpeaks,
                                          before=before,
                                          after=after)

    return utils.ReturnTuple((templates, newR), ('templates', 'rpeaks'))


def compare_segmentation(reference=None, test=None, sampling_rate=1000.,
                         offset=0, minRR=None, tol=0.05):
    """Compare the segmentation performance of a list of R-peak positions
    against a reference list.

    Parameters
    ----------
    reference : array
        Reference R-peak location indices.
    test : array
        Test R-peak location indices.
    sampling_rate : int, float, optional
        Sampling frequency (Hz).
    offset : int, optional
        Constant a priori offset (number of samples) between reference and
        test R-peak locations.
    minRR : float, optional
        Minimum admissible RR interval (seconds).
    tol : float, optional
        Tolerance between corresponding reference and test R-peak
        locations (seconds).

    Returns
    -------
    TP : int
        Number of true positive R-peaks.
    FP : int
        Number of false positive R-peaks.
    performance : float
        Test performance; TP / len(reference).
    acc : float
        Accuracy rate; TP / (TP + FP).
    err : float
        Error rate; FP / (TP + FP).
    match : list
        Indices of the elements of 'test' that match to an R-peak
        from 'reference'.
    deviation : array
        Absolute errors of the matched R-peaks (seconds).
    mean_deviation : float
        Mean error (seconds).
    std_deviation : float
        Standard deviation of error (seconds).
    mean_ref_ibi : float
        Mean of the reference interbeat intervals (seconds).
    std_ref_ibi : float
        Standard deviation of the reference interbeat intervals (seconds).
    mean_test_ibi : float
        Mean of the test interbeat intervals (seconds).
    std_test_ibi : float
        Standard deviation of the test interbeat intervals (seconds).

    """

    # check inputs
    if reference is None:
        raise TypeError("Please specify an input reference list of R-peak \
                        locations.")

    if test is None:
        raise TypeError("Please specify an input test list of R-peak \
                        locations.")

    if minRR is None:
        minRR = np.inf

    sampling_rate = float(sampling_rate)

    # ensure numpy
    reference = np.array(reference)
    test = np.array(test)

    # convert to samples
    minRR = minRR * sampling_rate
    tol = tol * sampling_rate

    TP = 0
    FP = 0

    matchIdx = []
    dev = []

    for i, r in enumerate(test):
        # deviation to closest R in reference
        ref = reference[np.argmin(np.abs(reference - (r + offset)))]
        error = np.abs(ref - (r + offset))

        if error < tol:
            TP += 1
            matchIdx.append(i)
            dev.append(error)
        else:
            if len(matchIdx) > 0:
                bdf = r - test[matchIdx[-1]]
                if bdf < minRR:
                    # false positive, but removable with RR interval check
                    pass
                else:
                    FP += 1
            else:
                FP += 1

    # convert deviations to time
    dev = np.array(dev, dtype='float')
    dev /= sampling_rate
    nd = len(dev)
    if nd == 0:
        mdev = np.nan
        sdev = np.nan
    elif nd == 1:
        mdev = np.mean(dev)
        sdev = 0.
    else:
        mdev = np.mean(dev)
        sdev = np.std(dev, ddof=1)

    # interbeat interval
    th1 = 1.5  # 40 bpm
    th2 = 0.3  # 200 bpm

    rIBI = np.diff(reference)
    rIBI = np.array(rIBI, dtype='float')
    rIBI /= sampling_rate

    good = np.nonzero((rIBI < th1) & (rIBI > th2))[0]
    rIBI = rIBI[good]

    nr = len(rIBI)
    if nr == 0:
        rIBIm = np.nan
        rIBIs = np.nan
    elif nr == 1:
        rIBIm = np.mean(rIBI)
        rIBIs = 0.
    else:
        rIBIm = np.mean(rIBI)
        rIBIs = np.std(rIBI, ddof=1)

    tIBI = np.diff(test[matchIdx])
    tIBI = np.array(tIBI, dtype='float')
    tIBI /= sampling_rate

    good = np.nonzero((tIBI < th1) & (tIBI > th2))[0]
    tIBI = tIBI[good]

    nt = len(tIBI)
    if nt == 0:
        tIBIm = np.nan
        tIBIs = np.nan
    elif nt == 1:
        tIBIm = np.mean(tIBI)
        tIBIs = 0.
    else:
        tIBIm = np.mean(tIBI)
        tIBIs = np.std(tIBI, ddof=1)

    # output
    perf = float(TP) / len(reference)
    acc = float(TP) / (TP + FP)
    err = float(FP) / (TP + FP)

    args = (TP, FP, perf, acc, err, matchIdx, dev, mdev, sdev, rIBIm, rIBIs,
            tIBIm, tIBIs)
    names = ('TP', 'FP', 'performance', 'acc', 'err', 'match', 'deviation',
             'mean_deviation', 'std_deviation', 'mean_ref_ibi', 'std_ref_ibi',
             'mean_test_ibi', 'std_test_ibi',)

    return utils.ReturnTuple(args, names)


def correct_rpeaks(signal=None, rpeaks=None, sampling_rate=1000., tol=0.05):
    """Correct R-peak locations to the maximum within a tolerance.

    Parameters
    ----------
    signal : array
        ECG signal.
    rpeaks : array
        R-peak location indices.
    sampling_rate : int, float, optional
        Sampling frequency (Hz).
    tol : int, float, optional
        Correction tolerance (seconds).

    Returns
    -------
    rpeaks : array
        Cerrected R-peak location indices.

    Notes
    -----
    * The tolerance is defined as the time interval :math:`[R-tol, R+tol[`.

    """

    # check inputs
    if signal is None:
        raise TypeError("Please specify an input signal.")

    if rpeaks is None:
        raise TypeError("Please specify the input R-peaks.")

    tol = int(tol * sampling_rate)
    length = len(signal)

    newR = []
    for r in rpeaks:
        a = r - tol
        if a < 0:
            continue
        b = r + tol
        if b > length:
            break
        newR.append(a + np.argmax(signal[a:b]))

    newR = sorted(list(set(newR)))
    newR = np.array(newR, dtype='int')

    return utils.ReturnTuple((newR,), ('rpeaks',))


def ssf_segmenter(signal=None, sampling_rate=1000., threshold=20, before=0.03,
                  after=0.01):
    """ECG R-peak segmentation based on the Slope Sum Function (SSF).

    Parameters
    ----------
    signal : array
        Input filtered ECG signal.
    sampling_rate : int, float, optional
        Sampling frequency (Hz).
    threshold : float, optional
        SSF threshold.
    before : float, optional
        Search window size before R-peak candidate (seconds).
    after : float, optional
        Search window size after R-peak candidate (seconds).

    Returns
    -------
    rpeaks : array
        R-peak location indices.

    """

    # check inputs
    if signal is None:
        raise TypeError("Please specify an input signal.")

    # convert to samples
    winB = int(before * sampling_rate)
    winA = int(after * sampling_rate)

    Rset = set()
    length = len(signal)

    # diff
    dx = np.diff(signal)
    dx[dx >= 0] = 0
    dx = dx ** 2

    # detection
    idx, = np.nonzero(dx > threshold)
    idx0 = np.hstack(([0], idx))
    didx = np.diff(idx0)

    # search
    sidx = idx[didx > 1]
    for item in sidx:
        a = item - winB
        if a < 0:
            a = 0
        b = item + winA
        if b > length:
            continue

        r = np.argmax(signal[a:b]) + a
        Rset.add(r)

    # output
    rpeaks = list(Rset)
    rpeaks.sort()
    rpeaks = np.array(rpeaks, dtype='int')

    return utils.ReturnTuple((rpeaks,), ('rpeaks',))


def christov_segmenter(signal=None, sampling_rate=1000.):
    """ECG R-peak segmentation algorithm.

    Follows the approach by Christov [Chri04]_.

    Parameters
    ----------
    signal : array
        Input filtered ECG signal.
    sampling_rate : int, float, optional
        Sampling frequency (Hz).

    Returns
    -------
    rpeaks : array
        R-peak location indices.

    References
    ----------
    .. [Chri04] Ivaylo I. Christov, "Real time electrocardiogram QRS
       detection using combined adaptive threshold", BioMedical Engineering
       OnLine 2004, vol. 3:28, 2004

    """

    # check inputs
    if signal is None:
        raise TypeError("Please specify an input signal.")

    length = len(signal)

    # algorithm parameters
    v100ms = int(0.1 * sampling_rate)
    v50ms = int(0.050 * sampling_rate)
    v300ms = int(0.300 * sampling_rate)
    v350ms = int(0.350 * sampling_rate)
    v200ms = int(0.2 * sampling_rate)
    v1200ms = int(1.2 * sampling_rate)
    M_th = 0.4  # paper is 0.6

    # Pre-processing
    # 1. Moving averaging filter for power-line interference suppression:
    # averages samples in one period of the powerline
    # interference frequency with a first zero at this frequency.
    b = np.ones(int(0.02 * sampling_rate)) / 50.
    a = [1]
    X = ss.filtfilt(b, a, signal)
    # 2. Moving averaging of samples in 28 ms interval for electromyogram
    # noise suppression a filter with first zero at about 35 Hz.
    b = np.ones(int(sampling_rate / 35.)) / 35.
    X = ss.filtfilt(b, a, X)
    X, _, _ = st.filter_signal(signal=X,
                               ftype='butter',
                               band='lowpass',
                               order=7,
                               frequency=40.,
                               sampling_rate=sampling_rate)
    X, _, _ = st.filter_signal(signal=X,
                               ftype='butter',
                               band='highpass',
                               order=7,
                               frequency=9.,
                               sampling_rate=sampling_rate)

    k, Y, L = 1, [], len(X)
    for n in range(k + 1, L - k):
        Y.append(X[n] ** 2 - X[n - k] * X[n + k])
    Y = np.array(Y)
    Y[Y < 0] = 0

    # Complex lead
    # Y = abs(scipy.diff(X)) # 1-lead
    # 3. Moving averaging of a complex lead (the sintesis is
    # explained in the next section) in 40 ms intervals a filter
    # with first zero at about 25 Hz. It is suppressing the noise
    # magnified by the differentiation procedure used in the
    # process of the complex lead sintesis.
    b = np.ones(int(sampling_rate / 25.)) / 25.
    Y = ss.lfilter(b, a, Y)

    # Init
    MM = M_th * np.max(Y[:int(5 * sampling_rate)]) * np.ones(5)
    MMidx = 0
    M = np.mean(MM)
    slope = np.linspace(1.0, 0.6, int(sampling_rate))
    Rdec = 0
    R = 0
    RR = np.zeros(5)
    RRidx = 0
    Rm = 0
    QRS = []
    Rpeak = []
    current_sample = 0
    skip = False
    F = np.mean(Y[:v350ms])

    # Go through each sample
    while current_sample < len(Y):
        if QRS:
            # No detection is allowed 200 ms after the current one. In
            # the interval QRS to QRS+200ms a new value of M5 is calculated: newM5 = 0.6*max(Yi)
            if current_sample <= QRS[-1] + v200ms:
                Mnew = M_th * max(Y[QRS[-1]:QRS[-1] + v200ms])
                # The estimated newM5 value can become quite high, if
                # steep slope premature ventricular contraction or artifact
                # appeared, and for that reason it is limited to newM5 = 1.1*M5 if newM5 > 1.5* M5
                # The MM buffer is refreshed excluding the oldest component, and including M5 = newM5.
                Mnew = Mnew if Mnew <= 1.5 * MM[MMidx - 1] else 1.1 * MM[MMidx - 1]
                MM[MMidx] = Mnew
                MMidx = np.mod(MMidx + 1, 5)
                # M is calculated as an average value of MM.
                Mtemp = np.mean(MM)
                M = Mtemp
                skip = True
            # M is decreased in an interval 200 to 1200 ms following
            # the last QRS detection at a low slope, reaching 60 % of its
            # refreshed value at 1200 ms.
            elif current_sample >= QRS[-1] + v200ms and current_sample < QRS[-1] + v1200ms:
                M = Mtemp * slope[current_sample - QRS[-1] - v200ms]
            # After 1200 ms M remains unchanged.
            # R = 0 V in the interval from the last detected QRS to 2/3 of the expected Rm.
            if current_sample >= QRS[-1] and current_sample < QRS[-1] + (2 / 3.) * Rm:
                R = 0
            # In the interval QRS + Rm * 2/3 to QRS + Rm, R decreases
            # 1.4 times slower then the decrease of the previously discussed
            # steep slope threshold (M in the 200 to 1200 ms interval).
            elif current_sample >= QRS[-1] + (2 / 3.) * Rm and current_sample < QRS[-1] + Rm:
                R += Rdec
            # After QRS + Rm the decrease of R is stopped
            # MFR = M + F + R
        MFR = M + F + R
        # QRS or beat complex is detected if Yi = MFR
        if not skip and Y[current_sample] >= MFR:
            QRS += [current_sample]
            Rpeak += [QRS[-1] + np.argmax(Y[QRS[-1]:QRS[-1] + v300ms])]
            if len(QRS) >= 2:
                # A buffer with the 5 last RR intervals is updated at any new QRS detection.
                RR[RRidx] = QRS[-1] - QRS[-2]
                RRidx = np.mod(RRidx + 1, 5)
        skip = False
        # With every signal sample, F is updated adding the maximum
        # of Y in the latest 50 ms of the 350 ms interval and
        # subtracting maxY in the earliest 50 ms of the interval.
        if current_sample >= v350ms:
            Y_latest50 = Y[current_sample - v50ms:current_sample]
            Y_earliest50 = Y[current_sample - v350ms:current_sample - v300ms]
            F += (max(Y_latest50) - max(Y_earliest50)) / 1000.
        # Rm is the mean value of the buffer RR.
        Rm = np.mean(RR)
        current_sample += 1

    rpeaks = []
    for i in Rpeak:
        a, b = i - v100ms, i + v100ms
        if a < 0:
            a = 0
        if b > length:
            b = length
        rpeaks.append(np.argmax(signal[a:b]) + a)

    rpeaks = sorted(list(set(rpeaks)))
    rpeaks = np.array(rpeaks, dtype='int')

    return utils.ReturnTuple((rpeaks,), ('rpeaks',))


def engzee_segmenter(signal=None, sampling_rate=1000., threshold=0.48):
    """ECG R-peak segmentation algorithm.

    Follows the approach by Engelse and Zeelenberg [EnZe79]_ with the
    modifications by Lourenco *et al.* [LSLL12]_.

    Parameters
    ----------
    signal : array
        Input filtered ECG signal.
    sampling_rate : int, float, optional
        Sampling frequency (Hz).
    threshold : float, optional
        Detection threshold.

    Returns
    -------
    rpeaks : array
        R-peak location indices.

    References
    ----------
    .. [EnZe79] W. Engelse and C. Zeelenberg, "A single scan algorithm for
       QRS detection and feature extraction", IEEE Comp. in Cardiology,
       vol. 6, pp. 37-42, 1979
    .. [LSLL12] A. Lourenco, H. Silva, P. Leite, R. Lourenco and A. Fred,
       "Real Time Electrocardiogram Segmentation for Finger Based ECG
       Biometrics", BIOSIGNALS 2012, pp. 49-54, 2012

    """

    # check inputs
    if signal is None:
        raise TypeError("Please specify an input signal.")

    # algorithm parameters
    changeM = int(0.75 * sampling_rate)
    Miterate = int(1.75 * sampling_rate)
    v250ms = int(0.25 * sampling_rate)
    v1200ms = int(1.2 * sampling_rate)
    v1500ms = int(1.5 * sampling_rate)
    v180ms = int(0.18 * sampling_rate)
    p10ms = int(np.ceil(0.01 * sampling_rate))
    p20ms = int(np.ceil(0.02 * sampling_rate))
    err_kill = int(0.01 * sampling_rate)
    inc = 1
    mmth = threshold
    mmp = 0.2

    # Differentiator (1)
    y1 = [signal[i] - signal[i - 4] for i in range(4, len(signal))]

    # Low pass filter (2)
    c = [1, 4, 6, 4, 1, -1, -4, -6, -4, -1]
    y2 = np.array([np.dot(c, y1[n - 9:n + 1]) for n in range(9, len(y1))])
    y2_len = len(y2)

    # vars
    MM = mmth * max(y2[:Miterate]) * np.ones(3)
    MMidx = 0
    Th = np.mean(MM)
    NN = mmp * min(y2[:Miterate]) * np.ones(2)
    NNidx = 0
    ThNew = np.mean(NN)
    update = False
    nthfpluss = []
    rpeaks = []

    # Find nthf+ point
    while True:
        # If a previous intersection was found, continue the analysis from there
        if update:
            if inc * changeM + Miterate < y2_len:
                a = (inc - 1) * changeM
                b = inc * changeM + Miterate
                Mnew = mmth * max(y2[a:b])
                Nnew = mmp * min(y2[a:b])
            elif y2_len - (inc - 1) * changeM > v1500ms:
                a = (inc - 1) * changeM
                Mnew = mmth * max(y2[a:])
                Nnew = mmp * min(y2[a:])
            if len(y2) - inc * changeM > Miterate:
                MM[MMidx] = Mnew if Mnew <= 1.5 * MM[MMidx - 1] else 1.1 * MM[MMidx - 1]
                NN[NNidx] = Nnew if abs(Nnew) <= 1.5 * abs(NN[NNidx - 1]) else 1.1 * NN[NNidx - 1]
            MMidx = np.mod(MMidx + 1, len(MM))
            NNidx = np.mod(NNidx + 1, len(NN))
            Th = np.mean(MM)
            ThNew = np.mean(NN)
            inc += 1
            update = False
        if nthfpluss:
            lastp = nthfpluss[-1] + 1
            if lastp < (inc - 1) * changeM:
                lastp = (inc - 1) * changeM
            y22 = y2[lastp:inc * changeM + err_kill]
            # find intersection with Th
            try:
                nthfplus = np.intersect1d(np.nonzero(y22 > Th)[0], np.nonzero(y22 < Th)[0] - 1)[0]
            except IndexError:
                if inc * changeM > len(y2):
                    break
                else:
                    update = True
                    continue
            # adjust index
            nthfplus += int(lastp)
            # if a previous R peak was found:
            if rpeaks:
                # check if intersection is within the 200-1200 ms interval. Modification: 300 ms -> 200 bpm
                if nthfplus - rpeaks[-1] > v250ms and nthfplus - rpeaks[-1] < v1200ms:
                    pass
                # if new intersection is within the <200ms interval, skip it. Modification: 300 ms -> 200 bpm
                elif nthfplus - rpeaks[-1] < v250ms:
                    nthfpluss += [nthfplus]
                    continue
        # no previous intersection, find the first one
        else:
            try:
                aux = np.nonzero(y2[(inc - 1) * changeM:inc * changeM + err_kill] > Th)[0]
                bux = np.nonzero(y2[(inc - 1) * changeM:inc * changeM + err_kill] < Th)[0] - 1
                nthfplus = int((inc - 1) * changeM) + np.intersect1d(aux, bux)[0]
            except IndexError:
                if inc * changeM > len(y2):
                    break
                else:
                    update = True
                    continue
        nthfpluss += [nthfplus]
        # Define 160ms search region
        windowW = np.arange(nthfplus, nthfplus + v180ms)
        # Check if the condition y2[n] < Th holds for a specified
        # number of consecutive points (experimentally we found this number to be at least 10 points)"
        i, f = windowW[0], windowW[-1] if windowW[-1] < len(y2) else -1
        hold_points = np.diff(np.nonzero(y2[i:f] < ThNew)[0])
        cont = 0
        for hp in hold_points:
            if hp == 1:
                cont += 1
                if cont == p10ms - 1:  # -1 is because diff eats a sample
                    max_shift = p20ms  # looks for X's max a bit to the right
                    if nthfpluss[-1] > max_shift:
                        rpeaks += [np.argmax(signal[i - max_shift:f]) + i - max_shift]
                    else:
                        rpeaks += [np.argmax(signal[i:f]) + i]
                    break
            else:
                cont = 0

    rpeaks = sorted(list(set(rpeaks)))
    rpeaks = np.array(rpeaks, dtype='int')

    return utils.ReturnTuple((rpeaks,), ('rpeaks',))


def gamboa_segmenter(signal=None, sampling_rate=1000., tol=0.002):
    """ECG R-peak segmentation algorithm.

    Follows the approach by Gamboa.

    Parameters
    ----------
    signal : array
        Input filtered ECG signal.
    sampling_rate : int, float, optional
        Sampling frequency (Hz).
    tol : float, optional
        Tolerance parameter.

    Returns
    -------
    rpeaks : array
        R-peak location indices.

    """

    # check inputs
    if signal is None:
        raise TypeError("Please specify an input signal.")

    # convert to samples
    v_100ms = int(0.1 * sampling_rate)
    v_300ms = int(0.3 * sampling_rate)
    hist, edges = np.histogram(signal, 100, density=True)

    TH = 0.01
    F = np.cumsum(hist)

    v0 = edges[np.nonzero(F > TH)[0][0]]
    v1 = edges[np.nonzero(F < (1 - TH))[0][-1]]

    nrm = max([abs(v0), abs(v1)])
    norm_signal = signal / float(nrm)

    d2 = np.diff(norm_signal, 2)

    b = np.nonzero((np.diff(np.sign(np.diff(-d2)))) == -2)[0] + 2
    b = np.intersect1d(b, np.nonzero(-d2 > tol)[0])

    if len(b) < 3:
        rpeaks = []
    else:
        b = b.astype('float')
        rpeaks = []
        previous = b[0]
        for i in b[1:]:
            if i - previous > v_300ms:
                previous = i
                rpeaks.append(np.argmax(signal[int(i):int(i + v_100ms)]) + i)

    rpeaks = sorted(list(set(rpeaks)))
    rpeaks = np.array(rpeaks, dtype='int')

    return utils.ReturnTuple((rpeaks,), ('rpeaks',))


def hamilton_segmenter(signal=None, sampling_rate=1000.):
    """ECG R-peak segmentation algorithm.

    Follows the approach by Hamilton [Hami02]_.

    Parameters
    ----------
    signal : array
        Input filtered ECG signal.
    sampling_rate : int, float, optional
        Sampling frequency (Hz).

    Returns
    -------
    rpeaks : array
        R-peak location indices.

    References
    ----------
    .. [Hami02] P.S. Hamilton, "Open Source ECG Analysis Software
       Documentation", E.P.Limited, 2002

    """

    # check inputs
    if signal is None:
        raise TypeError("Please specify an input signal.")

    sampling_rate = float(sampling_rate)
    length = len(signal)
    dur = length / sampling_rate

    # algorithm parameters
    v1s = int(1. * sampling_rate)
    v100ms = int(0.1 * sampling_rate)
    TH_elapsed = np.ceil(0.36 * sampling_rate)
    sm_size = int(0.08 * sampling_rate)
    init_ecg = 8  # seconds for initialization
    if dur < init_ecg:
        init_ecg = int(dur)

    # filtering
    filtered, _, _ = st.filter_signal(signal=signal,
                                      ftype='butter',
                                      band='lowpass',
                                      order=4,
                                      frequency=25.,
                                      sampling_rate=sampling_rate)
    filtered, _, _ = st.filter_signal(signal=filtered,
                                      ftype='butter',
                                      band='highpass',
                                      order=4,
                                      frequency=3.,
                                      sampling_rate=sampling_rate)

    # diff
    dx = np.abs(np.diff(filtered, 1) * sampling_rate)

    # smoothing
    dx, _ = st.smoother(signal=dx, kernel='hamming', size=sm_size, mirror=True)

    # buffers
    qrspeakbuffer = np.zeros(init_ecg)
    noisepeakbuffer = np.zeros(init_ecg)
    peak_idx_test = np.zeros(init_ecg)
    noise_idx = np.zeros(init_ecg)
    rrinterval = sampling_rate * np.ones(init_ecg)

    a, b = 0, v1s
    all_peaks, _ = st.find_extrema(signal=dx, mode='max')
    for i in range(init_ecg):
        peaks, values = st.find_extrema(signal=dx[a:b], mode='max')
        try:
            ind = np.argmax(values)
        except ValueError:
            pass
        else:
            # peak amplitude
            qrspeakbuffer[i] = values[ind]
            # peak location
            peak_idx_test[i] = peaks[ind] + a

        a += v1s
        b += v1s

    # thresholds
    ANP = np.median(noisepeakbuffer)
    AQRSP = np.median(qrspeakbuffer)
    TH = 0.475
    DT = ANP + TH * (AQRSP - ANP)
    DT_vec = []
    indexqrs = 0
    indexnoise = 0
    indexrr = 0
    npeaks = 0
    offset = 0

    beats = []

    # detection rules
    # 1 - ignore all peaks that precede or follow larger peaks by less than 200ms
    lim = int(np.ceil(0.2 * sampling_rate))
    diff_nr = int(np.ceil(0.045 * sampling_rate))
    bpsi, bpe = offset, 0

    for f in all_peaks:
        DT_vec += [DT]
        # 1 - Checking if f-peak is larger than any peak following or preceding it by less than 200 ms
        peak_cond = np.array((all_peaks > f - lim) * (all_peaks < f + lim) * (all_peaks != f))
        peaks_within = all_peaks[peak_cond]
        if peaks_within.any() and (max(dx[peaks_within]) > dx[f]):
            continue

        # 4 - If the peak is larger than the detection threshold call it a QRS complex, otherwise call it noise
        if dx[f] > DT:
            # 2 - look for both positive and negative slopes in raw signal
            if f < diff_nr:
                diff_now = np.diff(signal[0:f + diff_nr])
            elif f + diff_nr >= len(signal):
                diff_now = np.diff(signal[f - diff_nr:len(dx)])
            else:
                diff_now = np.diff(signal[f - diff_nr:f + diff_nr])
            diff_signer = diff_now[diff_now > 0]
            if len(diff_signer) == 0 or len(diff_signer) == len(diff_now):
                continue
            # RR INTERVALS
            if npeaks > 0:
                # 3 - in here we check point 3 of the Hamilton paper
                # that is, we check whether our current peak is a valid R-peak.
                prev_rpeak = beats[npeaks - 1]

                elapsed = f - prev_rpeak
                # if the previous peak was within 360 ms interval
                if elapsed < TH_elapsed:
                    # check current and previous slopes
                    if prev_rpeak < diff_nr:
                        diff_prev = np.diff(signal[0:prev_rpeak + diff_nr])
                    elif prev_rpeak + diff_nr >= len(signal):
                        diff_prev = np.diff(signal[prev_rpeak - diff_nr:len(dx)])
                    else:
                        diff_prev = np.diff(signal[prev_rpeak - diff_nr:prev_rpeak + diff_nr])

                    slope_now = max(diff_now)
                    slope_prev = max(diff_prev)

                    if (slope_now < 0.5 * slope_prev):
                        # if current slope is smaller than half the previous one, then it is a T-wave
                        continue
                if dx[f] < 3. * np.median(qrspeakbuffer):  # avoid retarded noise peaks
                    beats += [int(f) + bpsi]
                else:
                    continue

                if bpe == 0:
                    rrinterval[indexrr] = beats[npeaks] - beats[npeaks - 1]
                    indexrr += 1
                    if indexrr == init_ecg:
                        indexrr = 0
                else:
                    if beats[npeaks] > beats[bpe - 1] + v100ms:
                        rrinterval[indexrr] = beats[npeaks] - beats[npeaks - 1]
                        indexrr += 1
                        if indexrr == init_ecg:
                            indexrr = 0

            elif dx[f] < 3. * np.median(qrspeakbuffer):
                beats += [int(f) + bpsi]
            else:
                continue

            npeaks += 1
            qrspeakbuffer[indexqrs] = dx[f]
            peak_idx_test[indexqrs] = f
            indexqrs += 1
            if indexqrs == init_ecg:
                indexqrs = 0
        if dx[f] <= DT:
            # 4 - not valid
            # 5 - If no QRS has been detected within 1.5 R-to-R intervals,
            # there was a peak that was larger than half the detection threshold,
            # and the peak followed the preceding detection by at least 360 ms,
            # classify that peak as a QRS complex
            tf = f + bpsi
            # RR interval median
            RRM = np.median(rrinterval)  # initial values are good?

            if len(beats) >= 2:
                elapsed = tf - beats[npeaks - 1]

                if elapsed >= 1.5 * RRM and elapsed > TH_elapsed:
                    if dx[f] > 0.5 * DT:
                        beats += [int(f) + offset]
                        # RR INTERVALS
                        if npeaks > 0:
                            rrinterval[indexrr] = beats[npeaks] - beats[npeaks - 1]
                            indexrr += 1
                            if indexrr == init_ecg:
                                indexrr = 0
                        npeaks += 1
                        qrspeakbuffer[indexqrs] = dx[f]
                        peak_idx_test[indexqrs] = f
                        indexqrs += 1
                        if indexqrs == init_ecg:
                            indexqrs = 0
                else:
                    noisepeakbuffer[indexnoise] = dx[f]
                    noise_idx[indexnoise] = f
                    indexnoise += 1
                    if indexnoise == init_ecg:
                        indexnoise = 0
            else:
                noisepeakbuffer[indexnoise] = dx[f]
                noise_idx[indexnoise] = f
                indexnoise += 1
                if indexnoise == init_ecg:
                    indexnoise = 0

        # Update Detection Threshold
        ANP = np.median(noisepeakbuffer)
        AQRSP = np.median(qrspeakbuffer)
        DT = ANP + 0.475 * (AQRSP - ANP)

    beats = np.array(beats)

    r_beats = []
    thres_ch = 0.85
    adjacency = 0.05 * sampling_rate
    for i in beats:
        error = [False, False]
        if i - lim < 0:
            window = signal[0:i + lim]
            add = 0
        elif i + lim >= length:
            window = signal[i - lim:length]
            add = i - lim
        else:
            window = signal[i - lim:i + lim]
            add = i - lim
        # meanval = np.mean(window)
        w_peaks, _ = st.find_extrema(signal=window, mode='max')
        w_negpeaks, _ = st.find_extrema(signal=window, mode='min')
        zerdiffs = np.where(np.diff(window) == 0)[0]
        w_peaks = np.concatenate((w_peaks, zerdiffs))
        w_negpeaks = np.concatenate((w_negpeaks, zerdiffs))

        pospeaks = sorted(zip(window[w_peaks], w_peaks), reverse=True)
        negpeaks = sorted(zip(window[w_negpeaks], w_negpeaks))

        try:
            twopeaks = [pospeaks[0]]
        except IndexError:
            twopeaks = []
        try:
            twonegpeaks = [negpeaks[0]]
        except IndexError:
            twonegpeaks = []

        # getting positive peaks
        for i in range(len(pospeaks) - 1):
            if abs(pospeaks[0][1] - pospeaks[i + 1][1]) > adjacency:
                twopeaks.append(pospeaks[i + 1])
                break
        try:
            posdiv = abs(twopeaks[0][0] - twopeaks[1][0])
        except IndexError:
            error[0] = True

        # getting negative peaks
        for i in range(len(negpeaks) - 1):
            if abs(negpeaks[0][1] - negpeaks[i + 1][1]) > adjacency:
                twonegpeaks.append(negpeaks[i + 1])
                break
        try:
            negdiv = abs(twonegpeaks[0][0] - twonegpeaks[1][0])
        except IndexError:
            error[1] = True

        # choosing type of R-peak
        n_errors = sum(error)
        try:
            if not n_errors:
                if posdiv > thres_ch * negdiv:
                    # pos noerr
                    r_beats.append(twopeaks[0][1] + add)
                else:
                    # neg noerr
                    r_beats.append(twonegpeaks[0][1] + add)
            elif n_errors == 2:
                if abs(twopeaks[0][1]) > abs(twonegpeaks[0][1]):
                    # pos allerr
                    r_beats.append(twopeaks[0][1] + add)
                else:
                    # neg allerr
                    r_beats.append(twonegpeaks[0][1] + add)
            elif error[0]:
                # pos poserr
                r_beats.append(twopeaks[0][1] + add)
            else:
                # neg negerr
                r_beats.append(twonegpeaks[0][1] + add)
        except IndexError:
            continue

    rpeaks = sorted(list(set(r_beats)))
    rpeaks = np.array(rpeaks, dtype='int')

    return utils.ReturnTuple((rpeaks,), ('rpeaks',))



def ASI_segmenter(signal=None, sampling_rate=1000.):
    """ECG R-peak segmentation algorithm.

    Parameters
    ----------
    signal : array
        Input ECG signal.
    sampling_rate : int, float, optional
        Sampling frequency (Hz).

    Returns
    -------
    rpeaks : array
        R-peak location indices.

    References
    ----------
    Modification by Tiago Rodrigues, based on:
    [R. Gutiérrez-rivas 2015] Novel Real-Time Low-Complexity QRS Complex Detector
                            Based on Adaptive Thresholding. Vol. 15,no. 10, pp. 6036–6043, 2015.
    [D. Sadhukhan]  R-Peak Detection Algorithm for Ecg using Double Difference
                    And RRInterval Processing. Procedia Technology, vol. 4, pp. 873–877, 2012.

    """

<<<<<<< HEAD

    N  = round (3*sampling_rate/128)
    Nd = N-1
=======
        
    N = round (3*sampling_rate/128)
    Nd = N-1  
>>>>>>> 3d255d84
    Pth = (0.7*sampling_rate)/128+4.7
    Rmin = 0.26


    rpeaks = []
    i = 1
    tf = len(signal)
    Ramptotal = 0

    # Double derivative squared
    diff_ecg = [signal[i] - signal[i - Nd] for i in range(Nd, len(signal))]
    ddiff_ecg = [diff_ecg[i] - diff_ecg[i - 1] for i in range(1, len(diff_ecg))]
    squar = np.square(ddiff_ecg)

    # Integrate moving window
    b = np.array(np.ones(N))
    a = [1]
    processed_ecg = ss.lfilter(b, a, squar)


    # R-peak finder FSM
    while i < tf - sampling_rate:   # ignore last second of recording

        # State 1: looking for maximum
        tf1 = round(i + Rmin*sampling_rate)
        Rpeakamp = 0
        while i < tf1:
            # Rpeak amplitude and position
            if processed_ecg[i] > Rpeakamp:
                Rpeakamp = processed_ecg[i]
                rpeakpos = i + 1
            i+=1

        Ramptotal = (19/20)*Ramptotal + (1/20)*Rpeakamp
        rpeaks.append(rpeakpos)

        # State 2: waiting state
        d = tf1 - rpeakpos
        tf2 = i + round(0.2*250 - d)
        while i <= tf2:
            i+=1

        #State 3: decreasing threshold
        Thr = Ramptotal
        while processed_ecg[i] < Thr:
            Thr = Thr*math.exp(-Pth/sampling_rate)
            i+=1

    return utils.ReturnTuple((rpeaks,), ('rpeaks',))


<<<<<<< HEAD
def getQPositions(ecg_proc=None, show=False):
    """Different ECG Waves (Q, R, S, ...) are not present or are not so clear to identify in all ECG signals (I II III V1 V2 V3, ...)
    For Q wave we suggest to use signals I, aVL . Avoid II, III, V1, V2, V3, V4, aVR, aVF

    Parameters
    ----------
    signal : object
    object return by the function ecg.
    show : bool, optional
    If True, show a plot of the Q Positions on every signal sample/template.

    Returns
    -------
    Q_positions : array
            Array with all Q positions on the signal

    Q_start_ positions : array
            Array with all Q start positions on the signal

    """

    template_r_position = 100 #R peek on the template is always on 100 index
    Q_positions = []
    Q_start_positions = []

    for n, each in enumerate(ecg_proc['templates']):
        # Get Q Position
        template_left = each[0:template_r_position+1]
        mininums_from_template_left = argrelextrema(template_left, np.less)
        #print("Q position= " + str(mininums_from_template_left[0][-1]))
        Q_position = ecg_proc['rpeaks'][n] - (template_r_position - mininums_from_template_left[0][-1])
        Q_positions.append(Q_position)

        #Get Q start position
        template_Q_left = each[0:mininums_from_template_left[0][-1]+1]
        maximum_from_template_Q_left = argrelextrema(template_Q_left, np.greater)
        #print("Q start position=" + str(maximum_from_template_Q_left[0][-1]))
        #print("Q start value=" + str(template_Q_left[maximum_from_template_Q_left[0][-1]]))
        Q_start_position = ecg_proc['rpeaks'][n] - template_r_position + maximum_from_template_Q_left[0][-1]
        Q_start_positions.append(Q_start_position)


        if show:
            plt.plot(each)
            plt.axvline(x=template_r_position, color='r', label='R peak')
            plt.axvline(x=mininums_from_template_left[0][-1], color='yellow', label='Q Position')
            plt.axvline(x=maximum_from_template_Q_left[0][-1], color='green', label='Q Start Position')
            plt.legend()
            show()
    return Q_positions, Q_start_positions


def getSPositions(ecg_proc=None, show=False):
    """Different ECG Waves (Q, R, S, ...) are not present or are not so clear to identify in all ECG signals (I II III V1 V2 V3, ...)
       For S wave we suggest to use signals V1, V2, V3. Avoid I, V5, V6, aVR, aVL

    Parameters
    ----------
    signal : object
    object return by the function ecg.
    show : bool, optional
    If True, show a plot of the S Positions on every signal sample/template.

    Returns
    -------
    S_positions : array
            Array with all S positions on the signal

    S_end_ positions : array
            Array with all S end positions on the signal
    """

    template_r_position = 100 #R peek on the template is always on 100 index
    S_positions = []
    S_end_positions = []
    template_size = len(ecg_proc['templates'][0])


    for n, each in enumerate(ecg_proc['templates']):
        #Get S Position
        template_right = each[template_r_position:template_size+1]
        mininums_from_template_right = argrelextrema(template_right, np.less)
        S_position = ecg_proc['rpeaks'][n] + mininums_from_template_right[0][0]
        S_positions.append(S_position)

        #Get S end position
        maximums_from_template_right = argrelextrema(template_right, np.greater)
        #print("S end position=" + str(maximums_from_template_right[0][0]))
        #print("S end value=" + str(template_right[maximums_from_template_right[0][0]]))
        S_end_position = ecg_proc['rpeaks'][n] + maximums_from_template_right[0][0]
        S_end_positions.append(S_end_position)


        if show:
            plt.plot(each)
            plt.axvline(x=template_r_position, color='r', label='R peak')
            plt.axvline(x=template_r_position+mininums_from_template_right[0][0], color='yellow', label='S Position')
            plt.axvline(x=template_r_position+maximums_from_template_right[0][0], color='green', label='S end Position')
            plt.legend()
            show()

    return S_positions,S_end_positions



def getPPositions(ecg_proc=None, show=False):
    """Different ECG Waves (Q, R, S, ...) are not present or are not so clear to identify in all ECG signals (I II III V1 V2 V3, ...)
       For P wave we suggest to use signals II, V1, aVF . Avoid I, III, V1, V2, V3, V4, V5, AVL

    Parameters
    ----------
    signal : object
    object return by the function ecg.
    show : bool, optional
    If True, show a plot of the P Positions on every signal sample/template.

    Returns
    -------
    P_positions : array
            Array with all P positions on the signal
    P_start_ positions : array
            Array with all P start positions on the signal
    P_end_ positions : array
            Array with all P end positions on the signal
    """

    template_r_position = 100 #R peek on the template is always on 100 index
    template_p_position_max = 80 # the P will be always hapenning on the first 80 indexes of the template
    P_positions = []
    P_start_positions = []
    P_end_positions = []

    for n, each in enumerate(ecg_proc['templates']):
        # Get P position
        template_left = each[0:template_p_position_max+1]
        max_from_template_left = np.argmax(template_left)
        #print("P Position=" + str(max_from_template_left))
        P_position = ecg_proc['rpeaks'][n] - template_r_position + max_from_template_left
        P_positions.append(P_position)

        #Get P start position
        template_P_left = each[0:max_from_template_left+1]
        mininums_from_template_left = argrelextrema(template_P_left, np.less)
        #print("P start position=" + str(mininums_from_template_left[0][-1]))
        P_start_position = ecg_proc['rpeaks'][n] - template_r_position + mininums_from_template_left[0][-1]
        P_start_positions.append(P_start_position)

        #Get P end position
        template_P_right = each[max_from_template_left:template_p_position_max+1]
        mininums_from_template_right = argrelextrema(template_P_right, np.less)
        #print("P end position=" + str(mininums_from_template_right[0][0]+max_from_template_left))
        P_end_position = ecg_proc['rpeaks'][n] - template_r_position + max_from_template_left + mininums_from_template_right[0][0]
        P_end_positions.append(P_end_position)


        if show:
            plt.plot(each)
            plt.axvline(x=template_r_position, color='r', label='R peak')
            plt.axvline(x=max_from_template_left, color='yellow', label='P Position')
            plt.axvline(x=mininums_from_template_left[0][-1], color='green', label='P start')
            plt.axvline(x=(max_from_template_left + mininums_from_template_right[0][0]), color='green', label='P end')
            plt.legend()
            show()
    return P_positions, P_start_positions, P_end_positions



def getTPositions(ecg_proc=None, show=False):
    """Different ECG Waves (Q, R, S, ...) are not present or are not so clear to identify in all ECG signals (I II III V1 V2 V3, ...)
    For T wave we suggest to use signals V4, v5 (II, V3 have good results, but in less accuracy) . Avoid I, V1, V2, aVR, aVL

    Parameters
    ----------
    signal : object
    object return by the function ecg.
    show : bool, optional
    If True, show a plot of the T Positions on every signal sample/template.

    Returns
    -------
    T_positions : array
        Array with all T positions on the signal
    T_start_ positions : array
        Array with all T start positions on the signal
    T_end_ positions : array
        Array with all T end positions on the signal
    """


    template_r_position = 100 #R peek on the template is always on 100 index
    template_T_position_min = 170 #the T will be always hapenning after 150 indexes of the template
    T_positions = []
    T_start_positions = []
    T_end_positions = []

    for n, each in enumerate(ecg_proc['templates']):
        # Get T position
        template_right = each[template_T_position_min:]
        max_from_template_right = np.argmax(template_right)
        #print("T Position=" + str(template_T_position_min + max_from_template_right))
        T_position = ecg_proc['rpeaks'][n] - template_r_position + template_T_position_min + max_from_template_right
        T_positions.append(T_position)

        #Get T start position
        template_T_left = each[template_r_position:template_T_position_min + max_from_template_right]
        min_from_template_T_left = argrelextrema(template_T_left, np.less)
        #print("T start position=" + str(template_r_position+min_from_template_T_left[0][-1]))
        T_start_position = ecg_proc['rpeaks'][n] + min_from_template_T_left[0][-1]
        T_start_positions.append(T_start_position)


        #Get T end position
        template_T_right = each[template_T_position_min + max_from_template_right:]
        mininums_from_template_T_right = argrelextrema(template_T_right, np.less)
        #print("T end position=" + str(template_T_position_min + max_from_template_right + mininums_from_template_T_right[0][0]))
        T_end_position = ecg_proc['rpeaks'][n] - template_r_position + template_T_position_min + max_from_template_right + mininums_from_template_T_right[0][0]
        T_end_positions.append(T_end_position)


        if show:
            plt.plot(each)
            plt.axvline(x=template_r_position, color='r', label='R peak')
            plt.axvline(x=template_T_position_min + max_from_template_right, color='yellow', label='T Position')
            plt.axvline(x=template_r_position + min_from_template_T_left[0][-1], color='green', label='P start')
            plt.axvline(x=(template_T_position_min + max_from_template_right + mininums_from_template_T_right[0][0]), color='green', label='P end')
            plt.legend()
            show()
    return T_positions, T_start_positions, T_end_positions
=======


def bSQI(detector_1, detector_2, fs=1000., mode='simple', search_window=150):
    """ Comparison of the output of two detectors.

    Parameters
    ----------
    detector_1 : array
        Output of the first detector.
    detector_2 : array
        Output of the second detector.
    fs: int, optional
        Sampling rate, in Hz.
    mode : str, optional
        If 'simple', return only the percentage of beats detected by both. If 'matching', return the peak matching degree.
        If 'n_double' returns the number of matches divided by the sum of all minus the matches.
    search_window : int, optional
        Search window around each peak, in ms.

    Returns
    -------
    bSQI : float
        Performance of both detectors.

   """

    if detector_1 is None or detector_2 is None:
        raise TypeError("Input Error, check detectors outputs")
    search_window = int(search_window / 1000 * fs)
    both = 0
    for i in detector_1:
        for j in range(max([0, i - search_window]), i + search_window):
            if j in detector_2:
                both += 1
                break

    if mode == 'simple':
        return (both / len(detector_1)) * 100
    elif mode == 'matching':
        return (2 * both) / (len(detector_1) + len(detector_2))
    elif mode == 'n_double':
        return both / (len(detector_1) + len(detector_2) - both)


def sSQI(signal):
    """ Return the skewness of the signal

    Parameters
    ----------
    signal : array
        ECG signal.

    Returns
    -------
    skewness : float
        Skewness value.

    """
    if signal is None:
        raise TypeError("Please specify an input signal")

    return stats.skew(signal)


def kSQI(signal, fisher=True):
    """ Return the kurtosis of the signal

    Parameters
    ----------
    signal : array
        ECG signal.
    fisher : bool, optional
        If True,Fisher’s definition is used (normal ==> 0.0). If False, Pearson’s definition is used (normal ==> 3.0).

    Returns
    -------
    kurtosis : float
        Kurtosis value.
    """

    if signal is None:
        raise TypeError("Please specify an input signal")

    return stats.kurtosis(signal, fisher=fisher)


def pSQI(signal, f_thr=0.01):
    """ Return the flatline percentage of the signal

    Parameters
    ----------
    signal : array
        ECG signal.
    f_thr : float, optional
        Flatline threshold, in mV / sample

    Returns
    -------
    flatline_percentage : float
        Percentage of signal where the absolute value of the derivative is lower then the threshold.

    """

    if signal is None:
        raise TypeError("Please specify an input signal")

    diff = np.diff(signal)
    length = len(diff)

    flatline = np.where(abs(diff) < f_thr)[0]

    return (len(flatline) / length) * 100


def fSQI(ecg_signal, fs=1000.0, nseg=1024, num_spectrum=[5, 20], dem_spectrum=None, mode='simple'):
    """ Returns the ration between two frequency power bands.

    Parameters
    ----------
    ecg_signal : array
        ECG signal.
    fs : float, optional
        ECG sampling frequency, in Hz.
    nseg : int, optional
        Frequency axis resolution.
    num_spectrum : array, optional
        Frequency bandwidth for the ratio's numerator, in Hz.
    dem_spectrum : array, optional
        Frequency bandwidth for the ratio's denominator, in Hz. If None, then the whole spectrum is used.
    mode : str, optional
        If 'simple' just do the ration, if is 'bas', then do 1 - num_power.

    Returns
    -------
    Ratio : float
        Ratio between two powerbands.
    """

    def power_in_range(f_range, f, Pxx_den):
        _indexes = np.where((f >= f_range[0]) & (f <= f_range[1]))[0]
        _power = integrate.trapz(Pxx_den[_indexes], f[_indexes])
        return _power

    if (ecg_signal is None):
        raise TypeError("Please specify an input signal")

    f, Pxx_den = signal.welch(ecg_signal, fs, nperseg=nseg)
    num_power = power_in_range(num_spectrum, f, Pxx_den)

    if (dem_spectrum is None):
        dem_power = power_in_range([0, float(fs / 2.0)], f, Pxx_den)
    else:
        dem_power = power_in_range(dem_spectrum, f, Pxx_den)

    if (mode == 'simple'):
        return num_power / dem_power
    elif (mode == 'bas'):
        return 1 - num_power / dem_power


def ZZ2018(signal, detector_1, detector_2, fs=1000, search_window=100, nseg=1024, mode='simple'):
    import numpy as np
    """ Signal quality estimator. Designed for signal with a lenght of 10 seconds.
        Follows the approach by Zhao *et la.* [Zhao18]_.

    Parameters
    ----------
    signal : array
        Input ECG signal in mV.
    detector_1 : array
        Input of the first R peak detector.
    detector_2 : array
        Input of the second R peak detector.
    fs : int, float, optional
        Sampling frequency (Hz).
    search_window : int, optional
        Search window around each peak, in ms.
    nseg : int, optional
        Frequency axis resolution.
    mode : str, optional
        If 'simple', simple heurisitc. If 'fuzzy', employ a fuzzy classifier.

    Returns
    -------
    noise : str
        Quality classification.

    References
    ----------
    .. [Zhao18] Zhao, Z., & Zhang, Y. (2018).
    SQI quality evaluation mechanism of single-lead ECG signal based on simple heuristic fusion and fuzzy comprehensive evaluation.
    Frontiers in Physiology, 9, 727.
    """

    if (len(detector_1) == 0 or len(detector_2) == 0):
        return 'Unacceptable'

    ## compute indexes
    qsqi = bSQI(detector_1, detector_2, fs=fs, mode='matching', search_window=search_window)
    psqi = fSQI(signal, fs=fs, nseg=nseg, num_spectrum=[5, 15], dem_spectrum=[5, 40])
    ksqi = kSQI(signal)
    bassqi = fSQI(signal, fs=fs, nseg=nseg, num_spectrum=[0, 1], dem_spectrum=[0, 40], mode='bas')

    if mode == 'simple':
        ## First stage rules (0 = unqualified, 1 = suspicious, 2 = optimal)
        ## qSQI rules
        if qsqi > 0.90:
            qsqi_class = 2
        elif qsqi < 0.60:
            qsqi_class = 0
        else:
            qsqi_class = 1

        ## pSQI rules
        import numpy as np

        ## Get the maximum bpm
        if (len(detector_1) > 1):
            RR_max = 60000.0 / (1000.0 / fs * np.min(np.diff(detector_1)))
        else:
            RR_max = 1

        if RR_max < 130:
            l1, l2, l3 = 0.5, 0.8, 0.4
        else:
            l1, l2, l3 = 0.4, 0.7, 0.3

        if psqi > l1 and psqi < l2:
            pSQI_class = 2
        elif psqi > l3 and psqi < l1:
            pSQI_class = 1
        else:
            pSQI_class = 0

        ## kSQI rules
        if ksqi > 5:
            kSQI_class = 2
        else:
            kSQI_class = 0

        ## basSQI rules
        if bassqi >= 0.95:
            basSQI_class = 2
        elif bassqi < 0.9:
            basSQI_class = 0
        else:
            basSQI_class = 1

        class_matrix = np.array([qsqi_class, pSQI_class, kSQI_class, basSQI_class])
        n_optimal = len(np.where(class_matrix == 2)[0])
        n_suspics = len(np.where(class_matrix == 1)[0])
        n_unqualy = len(np.where(class_matrix == 0)[0])
        if n_unqualy >= 3 or (n_unqualy == 2 and n_suspics >= 1) or (n_unqualy == 1 and n_suspics == 3):
            return 'Unacceptable'
        elif n_optimal >= 3 and n_unqualy == 0:
            return 'Excellent'
        else:
            return 'Barely acceptable'

    elif mode == 'fuzzy':
        # Transform qSQI range from [0, 1] to [0, 100]
        qsqi = qsqi * 100.0
        # UqH (Excellent)
        if qsqi <= 80:
            UqH = 0
        elif qsqi >= 90:
            UqH = qsqi / 100.0
        else:
            UqH = 1.0 / (1 + (1 / np.power(0.3 * (qsqi - 80), 2)))

        # UqI (Barely acceptable)
        UqI = 1.0 / (1 + np.power((qsqi - 75) / 7.5, 2))

        # UqJ (unacceptable)
        if qsqi <= 55:
            UqJ = 1
        else:
            UqJ = 1.0 / (1 + np.power((qsqi - 55) / 5.0, 2))

        # Get R1
        R1 = np.array([UqH, UqI, UqJ])

        # pSQI
        # UpH
        if psqi <= 0.25:
            UpH = 0
        elif psqi >= 0.35:
            UpH = 1
        else:
            UpH = 0.1 * (psqi - 0.25)

        # UpI
        if psqi < 0.18:
            UpI = 0
        elif psqi >= 0.32:
            UpI = 0
        elif psqi >= 0.18 and psqi < 0.22:
            UpI = 25 * (psqi - 0.18)
        elif psqi >= 0.22 and psqi < 0.28:
            UpI = 1
        else:
            UpI = 25 * (0.32 - psqi)

        # UpJ
        if psqi < 0.15:
            UpJ = 1
        elif psqi > 0.25:
            UpJ = 0
        else:
            UpJ = 0.1 * (0.25 - psqi)

        # Get R2
        R2 = np.array([UpH, UpI, UpJ])

        # kSQI
        # Get R3
        if ksqi > 5:
            R3 = np.array([1, 0, 0])
        else:
            R3 = np.array([0, 0, 1])

        # basSQI
        # UbH
        if bassqi <= 90:
            UbH = 0
        elif bassqi >= 95:
            UbH = bassqi / 100.0
        else:
            UbH = 1.0 / (1 + (1 / np.power(0.8718 * (bassqi - 90), 2)))

        # UbI
        if bassqi <= 85:
            UbI = 1
        else:
            UbI = 1.0 / (1 + np.power((bassqi - 85) / 5.0, 2))

        # UbJ
        UbJ = 1.0 / (1 + np.power((bassqi - 95) / 2.5, 2))

        # R4
        R4 = np.array([UbH, UbI, UbJ])

        # evaluation matrix R
        R = np.vstack([R1, R2, R3, R4])

        # weight vector W
        W = np.array([0.4, 0.4, 0.1, 0.1])

        S = np.array([np.sum((R[:, 0] * W)), np.sum((R[:, 1] * W)), np.sum((R[:, 2] * W))])

        # classify
        V = np.sum(np.power(S, 2) * [1, 2, 3]) / np.sum(np.power(S, 2))

        if (V < 1.5):
            return 'Excellent'
        elif (V >= 2.40):
            return 'Unnacceptable'
        else:
            return 'Barely acceptable'
>>>>>>> 3d255d84
<|MERGE_RESOLUTION|>--- conflicted
+++ resolved
@@ -20,11 +20,8 @@
 import math
 import numpy as np
 import scipy.signal as ss
-<<<<<<< HEAD
 import matplotlib.pyplot as plt
-=======
-from scipy import stats, integrate, signal
->>>>>>> 3d255d84
+from scipy import stats, integrate
 
 # local
 from . import tools as st
@@ -1234,15 +1231,8 @@
 
     """
 
-<<<<<<< HEAD
-
-    N  = round (3*sampling_rate/128)
-    Nd = N-1
-=======
-        
     N = round (3*sampling_rate/128)
     Nd = N-1  
->>>>>>> 3d255d84
     Pth = (0.7*sampling_rate)/128+4.7
     Rmin = 0.26
 
@@ -1294,7 +1284,6 @@
     return utils.ReturnTuple((rpeaks,), ('rpeaks',))
 
 
-<<<<<<< HEAD
 def getQPositions(ecg_proc=None, show=False):
     """Different ECG Waves (Q, R, S, ...) are not present or are not so clear to identify in all ECG signals (I II III V1 V2 V3, ...)
     For Q wave we suggest to use signals I, aVL . Avoid II, III, V1, V2, V3, V4, aVR, aVF
@@ -1523,7 +1512,6 @@
             plt.legend()
             show()
     return T_positions, T_start_positions, T_end_positions
-=======
 
 
 def bSQI(detector_1, detector_2, fs=1000., mode='simple', search_window=150):
@@ -1670,7 +1658,7 @@
     if (ecg_signal is None):
         raise TypeError("Please specify an input signal")
 
-    f, Pxx_den = signal.welch(ecg_signal, fs, nperseg=nseg)
+    f, Pxx_den = ss.welch(ecg_signal, fs, nperseg=nseg)
     num_power = power_in_range(num_spectrum, f, Pxx_den)
 
     if (dem_spectrum is None):
@@ -1882,5 +1870,4 @@
         elif (V >= 2.40):
             return 'Unnacceptable'
         else:
-            return 'Barely acceptable'
->>>>>>> 3d255d84
+            return 'Barely acceptable'